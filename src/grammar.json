--- conflicted
+++ resolved
@@ -670,15 +670,11 @@
         },
         {
           "type": "SYMBOL",
-<<<<<<< HEAD
           "name": "authorization"
-=======
-          "name": "_authorization"
         },
         {
           "type": "SYMBOL",
           "name": "_feature"
->>>>>>> ddad87fe
         },
         {
           "type": "SYMBOL",
@@ -1023,11 +1019,7 @@
         }
       ]
     },
-<<<<<<< HEAD
     "authorization": {
-=======
-    "_authorization": {
->>>>>>> ddad87fe
       "type": "CHOICE",
       "members": [
         {
