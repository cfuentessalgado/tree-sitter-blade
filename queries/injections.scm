((text) @injection.content
    (#not-has-ancestor? @injection.content "envoy")
    (#set! injection.combined)
    (#set! injection.language php))

((text) @injection.content
    (#has-ancestor? @injection.content "envoy")
    (#set! injection.combined)
    (#set! injection.language shell))


<<<<<<< HEAD
; ((php_only) @injection.content
;    (#set! injection.combined)
;    (#set! injection.language php_only))

; directive parameters
; ((parameter) @injection.content
;    (#set! injection.language php_only))

; The following is for Laravel Envoy, as it includes bash scripting
; you could use whatever tree-sitter you want
; bash/sh, zsh etc. this is just an example
((shell) @injection.content
   (#set! injection.combined)
   (#set! injection.language sh))
=======
((php_only) @injection.content
    (#set! injection.combined)
    (#set! injection.language php_only))
((parameter) @injection.content
    (#set! injection.language php_only))
>>>>>>> 8353cbb1
<|MERGE_RESOLUTION|>--- conflicted
+++ resolved
@@ -9,25 +9,8 @@
     (#set! injection.language shell))
 
 
-<<<<<<< HEAD
-; ((php_only) @injection.content
-;    (#set! injection.combined)
-;    (#set! injection.language php_only))
-
-; directive parameters
-; ((parameter) @injection.content
-;    (#set! injection.language php_only))
-
-; The following is for Laravel Envoy, as it includes bash scripting
-; you could use whatever tree-sitter you want
-; bash/sh, zsh etc. this is just an example
-((shell) @injection.content
-   (#set! injection.combined)
-   (#set! injection.language sh))
-=======
 ((php_only) @injection.content
     (#set! injection.combined)
     (#set! injection.language php_only))
 ((parameter) @injection.content
     (#set! injection.language php_only))
->>>>>>> 8353cbb1
