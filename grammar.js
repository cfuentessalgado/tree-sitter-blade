--- conflicted
+++ resolved
@@ -174,12 +174,8 @@
                 $._hasSection,
                 $._sectionMissing,
                 $._error,
-<<<<<<< HEAD
                 $.authorization,
-=======
-                $._authorization,
                 $._feature,
->>>>>>> ddad87fe
                 $._custom
             ),
         // used in the conditional body rules
@@ -270,11 +266,7 @@
             ),
 
         // !Authorisation Directives
-<<<<<<< HEAD
         authorization: ($) => choice($._can, $._canany, $._cannot),
-=======
-        _authorization: ($) => choice($._can, $._canany, $._cannot),
->>>>>>> ddad87fe
         _can: ($) =>
             seq(
                 alias('@can', $.directive_start),
